const {DefaultArtifactClient} = require('@actions/artifact');
const core = require('@actions/core');
const exec = require('@actions/exec');
const github = require('@actions/github');
const glob = require('@actions/glob');
const lcovTotal = require("lcov-total");
const os = require('os');
const path = require('path');

const events = ['pull_request', 'pull_request_target'];

async function run() {
  try {
<<<<<<< HEAD
    core.debug('Starting the action');
=======
    const workingDirectory = core.getInput('working-directory').trim() || './';
>>>>>>> 69cdb8d4
    const tmpPath = path.resolve(os.tmpdir(), github.context.action);
    core.debug(`Temporary path: ${tmpPath}`);
    const coverageFilesPattern = core.getInput('coverage-files');
    core.debug(`Coverage files pattern: ${coverageFilesPattern}`);
    const globber = await glob.create(coverageFilesPattern);
    const coverageFiles = await globber.glob();
    core.debug(`Coverage files: ${coverageFiles}`);
    const titlePrefix = core.getInput('title-prefix');
    const additionalMessage = core.getInput('additional-message');
    const updateComment = core.getInput('update-comment') === 'true';

<<<<<<< HEAD
    const lcovVersion = await getLcovVersion();
    core.debug(`LCOV version: ${lcovVersion}`);
    const branchCoverageOption = compareVersions(lcovVersion, '2.0.0') >= 0 ? 'branch_coverage=1' : 'lcov_branch_coverage=1';
    core.debug(`Branch coverage option: ${branchCoverageOption}`);
=======
    // Change working directory
    core.info(`Changing working directory to: ${workingDirectory}`);
    process.chdir(workingDirectory);

    core.info(`Coverage files found: ${coverageFiles.join(', ')}`);

    if (coverageFiles.length === 0) {
      throw new Error('No coverage files found.');
    }

    await genhtml(coverageFiles, tmpPath);
>>>>>>> 69cdb8d4

    await genhtml(coverageFiles, tmpPath, branchCoverageOption);

    const coverageFile = await mergeCoverages(coverageFiles, tmpPath, branchCoverageOption);
    core.debug(`Merged coverage file: ${coverageFile}`);
    const totalCoverage = lcovTotal(coverageFile);
    core.debug(`Total coverage: ${totalCoverage}`);
    const minimumCoverage = core.getInput('minimum-coverage');
    const gitHubToken = core.getInput('github-token').trim();
    const errorMessage = `The code coverage is too low: ${totalCoverage}. Expected at least ${minimumCoverage}.`;
    const isMinimumCoverageReached = totalCoverage >= minimumCoverage;

    const hasGithubToken = gitHubToken !== '';
    const isPR = events.includes(github.context.eventName);

    if (hasGithubToken && isPR) {
      const octokit = await github.getOctokit(gitHubToken);
<<<<<<< HEAD
      const summary = await summarize(coverageFile, branchCoverageOption);
      const details = await detail(coverageFile, octokit, branchCoverageOption);
=======
      const summary = await summarize(coverageFile);
      const details = await detail(coverageFile, octokit, workingDirectory);
>>>>>>> 69cdb8d4
      const sha = github.context.payload.pull_request.head.sha;
      const shaShort = sha.substr(0, 7);
      const commentHeaderPrefix = `### ${titlePrefix ? `${titlePrefix} ` : ''}[LCOV](https://github.com/marketplace/actions/report-lcov) of commit`;
      let body = `${commentHeaderPrefix} [<code>${shaShort}</code>](${github.context.payload.pull_request.number}/commits/${sha}) during [${github.context.workflow} #${github.context.runNumber}](../actions/runs/${github.context.runId})\n<pre>${summary}\n\nFiles changed coverage rate:${details}</pre>${additionalMessage ? `\n${additionalMessage}` : ''}`;

      if (!isMinimumCoverageReached) {
        body += `\n:no_entry: ${errorMessage}`;
      }

      core.debug(`Comment body: ${body}`);

      updateComment ? await upsertComment(body, commentHeaderPrefix, octokit) : await createComment(body, octokit);
    } else if (!hasGithubToken) {
      core.info("github-token received is empty. Skipping writing a comment in the PR.");
      core.info("Note: This could happen even if github-token was provided in workflow file. It could be because your github token does not have permissions for commenting in target repo.")
    } else if (!isPR) {
      core.info("The event is not a pull request. Skipping writing a comment.");
      core.info("The event type is: " + github.context.eventName);
    }

    core.setOutput("total-coverage", totalCoverage);

    if (!isMinimumCoverageReached) {
      throw Error(errorMessage);
    }
  } catch (error) {
    core.setFailed(error.message);
  }
}

async function createComment(body, octokit) {
  core.debug("Creating a comment in the PR.")

  await octokit.rest.issues.createComment({
    repo: github.context.repo.repo,
    owner: github.context.repo.owner,
    issue_number: github.context.payload.pull_request.number,
    body,
  });
}

async function upsertComment(body, commentHeaderPrefix, octokit) {
  const issueComments = await octokit.rest.issues.listComments({
    repo: github.context.repo.repo,
    owner: github.context.repo.owner,
    issue_number: github.context.payload.pull_request.number,
  });

  const existingComment = issueComments.data.find(comment =>
    comment.body.includes(commentHeaderPrefix),
  );

  if (existingComment) {
    core.debug(`Updating comment, id: ${existingComment.id}.`);

    await octokit.rest.issues.updateComment({
      repo: github.context.repo.repo,
      owner: github.context.repo.owner,
      comment_id: existingComment.id,
      body,
    });
  } else {
    core.debug(`Comment does not exist, a new comment will be created.`);

    await createComment(body, octokit);
  }
}

<<<<<<< HEAD
async function genhtml(coverageFiles, tmpPath, branchCoverageOption) {
  const workingDirectory = core.getInput('working-directory').trim() || './';
=======
async function genhtml(coverageFiles, tmpPath) {
>>>>>>> 69cdb8d4
  const artifactName = core.getInput('artifact-name').trim();
  const artifactPath = path.resolve(tmpPath, 'html').trim();
  const args = [...coverageFiles, '--rc', branchCoverageOption];

  args.push('--output-directory');
  args.push(artifactPath);

<<<<<<< HEAD
  core.debug(`Running genhtml with args: ${args.join(' ')}`);

  await exec.exec('genhtml', args, { cwd: workingDirectory });
=======
  await exec.exec('genhtml', args);
>>>>>>> 69cdb8d4

  if (artifactName !== '') {
    const artifact = new DefaultArtifactClient();
    const globber = await glob.create(`${artifactPath}/**/**.*`);
    const htmlFiles = await globber.glob();

    core.info(`Uploading artifacts.`);

    await artifact.uploadArtifact(artifactName, htmlFiles, artifactPath);
  } else {
    core.info("Skip uploading artifacts");
  }
}

async function mergeCoverages(coverageFiles, tmpPath, branchCoverageOption) {
  const mergedCoverageFile = tmpPath + '/lcov.info';
  const args = [];

  for (const coverageFile of coverageFiles) {
    args.push('--add-tracefile');
    args.push(coverageFile);
  }

  args.push('--output-file');
  args.push(mergedCoverageFile);

  core.debug(`Running lcov with args: ${args.join(' ')}`);

  await exec.exec('lcov', [...args, '--rc', branchCoverageOption]);

  return mergedCoverageFile;
}

async function summarize(coverageFile, branchCoverageOption) {
  let output = '';

  const options = {};
  options.listeners = {
    stdout: (data) => {
      output += data.toString();
    },
    stderr: (data) => {
      output += data.toString();
    }
  };

  core.debug(`Running lcov --summary with coverage file: ${coverageFile}`);

  await exec.exec('lcov', [
    '--summary',
    coverageFile,
    '--rc',
    branchCoverageOption
  ], options);

  const lines = output
    .trim()
    .split(/\r?\n/)

  lines.shift(); // Removes "Reading tracefile..."

  return lines.join('\n');
}

<<<<<<< HEAD
async function detail(coverageFile, octokit, branchCoverageOption) {
=======
function filterChangedFiles(changedFiles, workingDirectory) {
  return changedFiles
    .filter(file => path.resolve(file).startsWith(path.resolve(workingDirectory)))
    .map(file => path.relative(workingDirectory, path.resolve(file)));
}

async function detail(coverageFile, octokit, workingDirectory) {
>>>>>>> 69cdb8d4
  let output = '';

  const options = {};
  options.listeners = {
    stdout: (data) => {
      output += data.toString();
    },
    stderr: (data) => {
      output += data.toString();
    }
  };

  core.debug(`Running lcov --list with coverage file: ${coverageFile}`);

  await exec.exec('lcov', [
    '--list',
    coverageFile,
    '--list-full-path',
    '--rc',
    branchCoverageOption,
  ], options);

  let lines = output
    .trim()
    .split(/\r?\n/)

  lines.shift(); // Removes "Reading tracefile..."
  lines.pop(); // Removes "Total..."
  lines.pop(); // Removes "========"

  const listFilesOptions = octokit
    .rest.pulls.listFiles.endpoint.merge({
      owner: github.context.repo.owner,
      repo: github.context.repo.repo,
      pull_number: github.context.payload.pull_request.number,
    });
  const listFilesResponse = await octokit.paginate(listFilesOptions);
  const changedFiles = listFilesResponse.map(file => file.filename);

  core.debug(`Changed files: ${changedFiles.join(', ')}`);

  const filteredChangedFiles = filterChangedFiles(changedFiles, workingDirectory);

  lines = lines.filter((line, index) => {
    if (index <= 2) return true; // Include header

    for (const changedFile of filteredChangedFiles) {
      core.debug(`Comparing line: ${line} with changedFile: ${changedFile}`);

      if (line.startsWith(changedFile)) return true;
    }

    return false;
  });

  if (lines.length === 3) { // Only the header remains
    return ' n/a';
  }

  return '\n  ' + lines.join('\n  ');
}

async function getLcovVersion() {
  let output = '';

  const options = {};
  options.listeners = {
    stdout: (data) => {
      output += data.toString();
    },
    stderr: (data) => {
      output += data.toString();
    }
  };

  core.debug('Running lcov --version');

  await exec.exec('lcov', ['--version'], options);

  core.debug(`LCOV version output: ${output}`);

  const match = output.match(/lcov: LCOV version (\d+\.\d+)(?:-(\d+))?/);
  let version = '0.0-0';
  if (match) {
    version = match[2] ? `${match[1]}-${match[2]}` : `${match[1]}-0`;
  }
  core.debug(`Parsed LCOV version: ${version}`);
  return version;
}

function compareVersions(v1, v2) {
  core.debug(`Comparing versions: ${v1} and ${v2}`);
  const v1Parts = v1.split(/[-.]/).map(Number);
  const v2Parts = v2.split(/[-.]/).map(Number);

  for (let i = 0; i < Math.max(v1Parts.length, v2Parts.length); i++) {
    const v1Part = v1Parts[i] || 0;
    const v2Part = v2Parts[i] || 0;

    if (v1Part > v2Part) return 1;
    if (v1Part < v2Part) return -1;
  }

  return 0;
}

run();<|MERGE_RESOLUTION|>--- conflicted
+++ resolved
@@ -11,11 +11,8 @@
 
 async function run() {
   try {
-<<<<<<< HEAD
     core.debug('Starting the action');
-=======
     const workingDirectory = core.getInput('working-directory').trim() || './';
->>>>>>> 69cdb8d4
     const tmpPath = path.resolve(os.tmpdir(), github.context.action);
     core.debug(`Temporary path: ${tmpPath}`);
     const coverageFilesPattern = core.getInput('coverage-files');
@@ -27,12 +24,10 @@
     const additionalMessage = core.getInput('additional-message');
     const updateComment = core.getInput('update-comment') === 'true';
 
-<<<<<<< HEAD
     const lcovVersion = await getLcovVersion();
     core.debug(`LCOV version: ${lcovVersion}`);
     const branchCoverageOption = compareVersions(lcovVersion, '2.0.0') >= 0 ? 'branch_coverage=1' : 'lcov_branch_coverage=1';
     core.debug(`Branch coverage option: ${branchCoverageOption}`);
-=======
     // Change working directory
     core.info(`Changing working directory to: ${workingDirectory}`);
     process.chdir(workingDirectory);
@@ -44,7 +39,6 @@
     }
 
     await genhtml(coverageFiles, tmpPath);
->>>>>>> 69cdb8d4
 
     await genhtml(coverageFiles, tmpPath, branchCoverageOption);
 
@@ -62,13 +56,8 @@
 
     if (hasGithubToken && isPR) {
       const octokit = await github.getOctokit(gitHubToken);
-<<<<<<< HEAD
       const summary = await summarize(coverageFile, branchCoverageOption);
-      const details = await detail(coverageFile, octokit, branchCoverageOption);
-=======
-      const summary = await summarize(coverageFile);
-      const details = await detail(coverageFile, octokit, workingDirectory);
->>>>>>> 69cdb8d4
+      const details = await detail(coverageFile, octokit, branchCoverageOption, workingDirectory);
       const sha = github.context.payload.pull_request.head.sha;
       const shaShort = sha.substr(0, 7);
       const commentHeaderPrefix = `### ${titlePrefix ? `${titlePrefix} ` : ''}[LCOV](https://github.com/marketplace/actions/report-lcov) of commit`;
@@ -137,12 +126,8 @@
   }
 }
 
-<<<<<<< HEAD
 async function genhtml(coverageFiles, tmpPath, branchCoverageOption) {
   const workingDirectory = core.getInput('working-directory').trim() || './';
-=======
-async function genhtml(coverageFiles, tmpPath) {
->>>>>>> 69cdb8d4
   const artifactName = core.getInput('artifact-name').trim();
   const artifactPath = path.resolve(tmpPath, 'html').trim();
   const args = [...coverageFiles, '--rc', branchCoverageOption];
@@ -150,13 +135,9 @@
   args.push('--output-directory');
   args.push(artifactPath);
 
-<<<<<<< HEAD
   core.debug(`Running genhtml with args: ${args.join(' ')}`);
 
   await exec.exec('genhtml', args, { cwd: workingDirectory });
-=======
-  await exec.exec('genhtml', args);
->>>>>>> 69cdb8d4
 
   if (artifactName !== '') {
     const artifact = new DefaultArtifactClient();
@@ -221,17 +202,12 @@
   return lines.join('\n');
 }
 
-<<<<<<< HEAD
-async function detail(coverageFile, octokit, branchCoverageOption) {
-=======
 function filterChangedFiles(changedFiles, workingDirectory) {
   return changedFiles
     .filter(file => path.resolve(file).startsWith(path.resolve(workingDirectory)))
     .map(file => path.relative(workingDirectory, path.resolve(file)));
 }
-
-async function detail(coverageFile, octokit, workingDirectory) {
->>>>>>> 69cdb8d4
+async function detail(coverageFile, octokit, branchCoverageOption) {
   let output = '';
 
   const options = {};
